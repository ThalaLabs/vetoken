--- conflicted
+++ resolved
@@ -155,7 +155,6 @@
     }
 
     #[view]
-<<<<<<< HEAD
     /// Returns true if the account has either token locked
     public fun either_locked<CoinTypeA, CoinTypeB>(account_addr: address): bool {
         vetoken::is_account_registered<CoinTypeA>(account_addr) || vetoken::is_account_registered<CoinTypeB>(account_addr)
@@ -177,11 +176,6 @@
     /// Return the total amount of `DividendCoin` claimable for two types of underlying VeToken
     public fun claimable2<CoinTypeA, CoinTypeB, DividendCoin>(account_addr: address): u64 {
         dividend_distributor::claimable2<CoinTypeA, DividendCoin>(account_addr) + dividend_distributor::claimable2<CoinTypeB, DividendCoin>(account_addr)
-=======
-    /// Return the total amount of `DividendCoin` claimable for two types of underlying VeToken
-    public fun claimable<CoinTypeA, CoinTypeB, DividendCoin>(account_addr: address): u64 {
-        dividend_distributor::claimable<CoinTypeA, DividendCoin>(account_addr) + dividend_distributor::claimable<CoinTypeB, DividendCoin>(account_addr)
->>>>>>> bfdfca5c
     }
 
     #[view] /// Check if this coin pair has a `ComposedVeToken2<CoinTypeA, CoinTypeB>` configuration
