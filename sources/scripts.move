--- conflicted
+++ resolved
@@ -27,8 +27,6 @@
     public entry fun increase_lock_amount_and_duration<CoinType>(account: &signer, amount: u64, increment_epochs: u64) {
         let coin = coin::withdraw<CoinType>(account, amount);
         vetoken::increase_lock_amount_and_duration(account, coin, increment_epochs);
-<<<<<<< HEAD
-=======
     }
 
     /// If the lock is expired, relock it for `epochs` epochs
@@ -36,7 +34,6 @@
     public entry fun relock<CoinType>(account: &signer, epochs: u64) {
         let unlocked_coin = vetoken::unlock<CoinType>(account);
         vetoken::lock(account, unlocked_coin, epochs);
->>>>>>> bfdfca5c
     }
 
     public entry fun claim<LockCoin, DividendCoin>(account: &signer) {
@@ -123,27 +120,6 @@
         coin::deposit<DividendCoin>(account_addr, dividend);
     }
 
-<<<<<<< HEAD
-=======
-    public entry fun unlock_composed<LockCoinA, LockCoinB>(account: &signer) {
-        let account_addr = signer::address_of(account);
-        if (vetoken::can_unlock<LockCoinA>(account_addr)) {
-            unlock<LockCoinA>(account);
-        };
-        if (vetoken::can_unlock<LockCoinB>(account_addr)) {
-            unlock<LockCoinB>(account);
-        };
-    }
-
-    public entry fun claim_composed<LockCoinA, LockCoinB, DividendCoin>(account: &signer) {
-        let dividend = dividend_distributor::claim<LockCoinA, DividendCoin>(account);
-        coin::merge(&mut dividend, dividend_distributor::claim<LockCoinB, DividendCoin>(account));
-        let account_addr = signer::address_of(account);
-        coin::register<DividendCoin>(account);
-        coin::deposit<DividendCoin>(account_addr, dividend);
-    }
-
->>>>>>> bfdfca5c
     /// Claim up to 10 dividend coins in 1 tx
     /// T0 ~ T9 are dividend coin types. Can be `NullDividend` if not present
     public entry fun claim_composed_multi<LockCoinA, LockCoinB, T0, T1, T2, T3, T4, T5, T6, T7, T8, T9>(account: &signer) {
@@ -182,127 +158,4 @@
     fun is_null<CoinType>(): bool {
         type_info::type_of<CoinType>() == type_info::type_of<NullDividend>()
     }
-<<<<<<< HEAD
-    
-
-    #[test_only]
-    use vetoken::coin_test;
-
-    #[test_only]
-    use aptos_framework::account;
-
-    #[test_only]
-    use aptos_framework::timestamp;
-
-    #[test_only]
-    struct FakeCoinA {}
-
-    #[test_only]
-    struct FakeCoinB {}
-
-    #[test_only]
-    const SECONDS_IN_WEEK: u64 = 7 * 24 * 60 * 60;
-
-    #[test_only]
-    fun initialize_for_test(aptos_framework: &signer, vetoken: &signer, min_locked_epochs: u64, max_locked_epochs: u64) {
-        vetoken::initialize<FakeCoinA>(vetoken, min_locked_epochs, max_locked_epochs, SECONDS_IN_WEEK);
-        vetoken::initialize<FakeCoinB>(vetoken, min_locked_epochs, max_locked_epochs, SECONDS_IN_WEEK);
-
-        timestamp::set_time_has_started_for_testing(aptos_framework);
-        coin_test::initialize_fake_coin_with_decimals<FakeCoinA>(vetoken, 8);
-        coin_test::initialize_fake_coin_with_decimals<FakeCoinB>(vetoken, 8);
-    }
-
-    #[test(aptos_framework = @aptos_framework, vetoken = @vetoken)]
-    fun increase_amount_duration_composed_with_existing_both_tokens_ok(aptos_framework: &signer, vetoken: &signer) {
-        initialize_for_test(aptos_framework, vetoken, 1, 4);
-
-        // lock the same amount and duration for both coins
-        let account = &account::create_account_for_test(@0xA);
-        coin::register<FakeCoinA>(account);
-        coin::register<FakeCoinB>(account);
-        coin::deposit(@0xA, coin_test::mint_coin<FakeCoinA>(vetoken, 1000));
-        coin::deposit(@0xA, coin_test::mint_coin<FakeCoinB>(vetoken, 1000));
-        vetoken::lock(account, coin_test::mint_coin<FakeCoinA>(vetoken, 1000), 2);
-        vetoken::lock(account, coin_test::mint_coin<FakeCoinB>(vetoken, 1000), 2);
-        
-        increase_lock_amount_and_duration_composed<FakeCoinA, FakeCoinB>(account, 1000, 500, 2);
-        assert!(vetoken::locked_coin_amount<FakeCoinA>(@0xA) == 2000, 0);
-        assert!(vetoken::locked_coin_amount<FakeCoinB>(@0xA) == 1500, 0);
-        assert!(vetoken::unlockable_epoch<FakeCoinA>(@0xA) == 4, 0);
-        assert!(vetoken::unlockable_epoch<FakeCoinB>(@0xA) == 4, 0);
-    }
-
-    #[test(aptos_framework = @aptos_framework, vetoken = @vetoken)]
-    fun increase_amount_duration_composed_with_existing_one_token_ok(aptos_framework: &signer, vetoken: &signer) {
-        initialize_for_test(aptos_framework, vetoken, 1, 4);
-
-        // for account @0xA, create lock for coin A only
-        let account = &account::create_account_for_test(@0xA);
-        coin::register<FakeCoinA>(account);
-        coin::register<FakeCoinB>(account);
-        coin::deposit(@0xA, coin_test::mint_coin<FakeCoinA>(vetoken, 1000));
-        coin::deposit(@0xA, coin_test::mint_coin<FakeCoinB>(vetoken, 1000));
-        vetoken::lock(account, coin_test::mint_coin<FakeCoinA>(vetoken, 1000), 2);
-        
-        increase_lock_amount_and_duration_composed<FakeCoinA, FakeCoinB>(account, 1000, 500, 2);
-        assert!(vetoken::locked_coin_amount<FakeCoinA>(@0xA) == 2000, 0); // existing 1000 + new 1000
-        assert!(vetoken::locked_coin_amount<FakeCoinB>(@0xA) == 500, 0); // new 500
-        assert!(vetoken::unlockable_epoch<FakeCoinA>(@0xA) == 4, 0);
-        assert!(vetoken::unlockable_epoch<FakeCoinB>(@0xA) == 4, 0);
-
-        // for account @0xB, create lock for coin B only
-        let account = &account::create_account_for_test(@0xB);
-        coin::register<FakeCoinA>(account);
-        coin::register<FakeCoinB>(account);
-        coin::deposit(@0xB, coin_test::mint_coin<FakeCoinA>(vetoken, 1000));
-        coin::deposit(@0xB, coin_test::mint_coin<FakeCoinB>(vetoken, 1000));
-        vetoken::lock(account, coin_test::mint_coin<FakeCoinB>(vetoken, 1000), 2);
-
-        increase_lock_amount_and_duration_composed<FakeCoinA, FakeCoinB>(account, 1000, 500, 2);
-        assert!(vetoken::locked_coin_amount<FakeCoinA>(@0xB) == 1000, 0); // new 1000
-        assert!(vetoken::locked_coin_amount<FakeCoinB>(@0xB) == 1500, 0); // existing 1000 + new 500
-        assert!(vetoken::unlockable_epoch<FakeCoinA>(@0xB) == 4, 0);
-        assert!(vetoken::unlockable_epoch<FakeCoinB>(@0xB) == 4, 0);
-    }
-
-    #[test(aptos_framework = @aptos_framework, vetoken = @vetoken)]
-    fun relock_composed_with_existing_both_tokens_ok(aptos_framework: &signer, vetoken: &signer) {
-        initialize_for_test(aptos_framework, vetoken, 1, 4);
-
-        // lock the same amount and duration for both coins
-        let account = &account::create_account_for_test(@0xA);
-        vetoken::lock(account, coin_test::mint_coin<FakeCoinA>(vetoken, 1000), 2);
-        vetoken::lock(account, coin_test::mint_coin<FakeCoinB>(vetoken, 500), 2);
-
-        // relock after unlockable epoch 2
-        timestamp::fast_forward_seconds(SECONDS_IN_WEEK * 2);
-        relock_composed<FakeCoinA, FakeCoinB>(account, 3);
-        
-        // amount and duration should be correct
-        assert!(vetoken::locked_coin_amount<FakeCoinA>(@0xA) == 1000, 0);
-        assert!(vetoken::locked_coin_amount<FakeCoinB>(@0xA) == 500, 0);
-        assert!(vetoken::unlockable_epoch<FakeCoinA>(@0xA) == 5, 0);
-        assert!(vetoken::unlockable_epoch<FakeCoinB>(@0xA) == 5, 0);
-    }
-
-    #[test(aptos_framework = @aptos_framework, vetoken = @vetoken)]
-    fun relock_composed_with_existing_one_token_ok(aptos_framework: &signer, vetoken: &signer) {
-        initialize_for_test(aptos_framework, vetoken, 1, 4);
-
-        // lock for coin A only
-        let account = &account::create_account_for_test(@0xA);
-        vetoken::lock(account, coin_test::mint_coin<FakeCoinA>(vetoken, 1000), 2);
-
-        // relock after unlockable epoch 2
-        timestamp::fast_forward_seconds(SECONDS_IN_WEEK * 2);
-        relock_composed<FakeCoinA, FakeCoinB>(account, 3);
-        
-        // amount and duration should be correct
-        assert!(vetoken::locked_coin_amount<FakeCoinA>(@0xA) == 1000, 0);
-        assert!(vetoken::locked_coin_amount<FakeCoinB>(@0xA) == 0, 0);
-        assert!(vetoken::unlockable_epoch<FakeCoinA>(@0xA) == 5, 0);
-    }
-=======
->>>>>>> bfdfca5c
 }