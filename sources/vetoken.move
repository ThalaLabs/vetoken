--- conflicted
+++ resolved
@@ -102,6 +102,17 @@
         });
     }
 
+    /// NOT IN MAIN
+    /// Update the minimum epochs a token must be locked for.	
+    public entry fun set_min_locked_epochs<CoinType>(account: &signer, min_locked_epochs: u64) acquires VeTokenInfo {	
+        assert!(initialized<CoinType>(), ERR_VETOKEN_UNINITIALIZED);	
+        let account_addr = signer::address_of(account);	
+        assert!(account_address<CoinType>() == account_addr, ERR_VETOKEN_COIN_ADDRESS_MISMATCH);	
+        let vetoken_info = borrow_global_mut<VeTokenInfo<CoinType>>(account_addr);	
+        assert!(min_locked_epochs > 0 && min_locked_epochs <= vetoken_info.max_locked_epochs, ERR_VETOKEN_INVALID_LOCK_DURATION);	
+        vetoken_info.min_locked_epochs = min_locked_epochs;	
+    }
+
     /// Register `account` to be able to hold `VeToken<CoinType>`.
     public entry fun register<CoinType>(account: &signer) {
         assert!(initialized<CoinType>(), ERR_VETOKEN_UNINITIALIZED);
@@ -379,10 +390,7 @@
     }
 
     #[view]
-<<<<<<< HEAD
-=======
     /// Returns the amount of coins locked in the account's VeTokenStore
->>>>>>> bfdfca5c
     public fun locked_coin_amount<CoinType>(account_addr: address): u64 acquires VeTokenStore {
         if (!is_account_registered<CoinType>(account_addr)) return 0;
         let vetoken_store = borrow_global<VeTokenStore<CoinType>>(account_addr);
@@ -390,11 +398,8 @@
     }
 
     #[view]
-<<<<<<< HEAD
-=======
     /// Returns true if user can unlock their VeToken
     /// Both conditions must be met: (1) non-zero amount is locked (2) unlockable epoch has been reached
->>>>>>> bfdfca5c
     public fun can_unlock<CoinType>(account_addr: address): bool acquires VeTokenInfo, VeTokenStore {
         if (locked_coin_amount<CoinType>(account_addr) == 0) return false;
         let vetoken_store = borrow_global<VeTokenStore<CoinType>>(account_addr);
@@ -582,29 +587,20 @@
         // lock
         let preview_balance = preview_balance_after_increase<FakeCoin>(@0xA, 1000, 2);
         lock(u1, coin_test::mint_coin<FakeCoin>(vetoken, 1000), 2);
-<<<<<<< HEAD
-=======
         assert!(balance<FakeCoin>(signer::address_of(u1)) == preview_balance, 0);
->>>>>>> bfdfca5c
         assert!(balance<FakeCoin>(signer::address_of(u1)) == 1000 * 2 / 5, 0);
 
         // extend 2 epochs
         let preview_balance = preview_balance_after_increase<FakeCoin>(@0xA, 0, 2);
         increase_lock_duration<FakeCoin>(u1, 2);
-<<<<<<< HEAD
-=======
         assert!(balance<FakeCoin>(signer::address_of(u1)) == preview_balance, 0);
->>>>>>> bfdfca5c
         assert!(balance<FakeCoin>(signer::address_of(u1)) == 1000 * 4 / 5, 0);
 
         // 3 epochs later, extend 3 more epochs
         timestamp::fast_forward_seconds(3 * seconds_in_epoch<FakeCoin>());
         let preview_balance = preview_balance_after_increase<FakeCoin>(@0xA, 0, 3);
         increase_lock_duration<FakeCoin>(u1, 3);
-<<<<<<< HEAD
-=======
         assert!(balance<FakeCoin>(signer::address_of(u1)) == preview_balance, 0);
->>>>>>> bfdfca5c
         assert!(balance<FakeCoin>(signer::address_of(u1)) == 1000 * 4 / 5, 0);
     }
 
@@ -632,79 +628,56 @@
         register<FakeCoin>(u1);
 
         // lock
-        let preview_balance = preview_balance_after_increase<FakeCoin>(@0xA, 1000, 2);
-        lock(u1, coin_test::mint_coin<FakeCoin>(vetoken, 1000), 2);
-<<<<<<< HEAD
-=======
-        assert!(balance<FakeCoin>(signer::address_of(u1)) == preview_balance, 0);
->>>>>>> bfdfca5c
-        assert!(balance<FakeCoin>(signer::address_of(u1)) == 1000 * 2 / 5, 0);
-
-        // increase lock amount
-        let preview_balance = preview_balance_after_increase<FakeCoin>(@0xA, 1000, 0);
-        increase_lock_amount<FakeCoin>(u1, coin_test::mint_coin<FakeCoin>(vetoken, 1000));
-<<<<<<< HEAD
-=======
-        assert!(balance<FakeCoin>(signer::address_of(u1)) == preview_balance, 0);
->>>>>>> bfdfca5c
-        assert!(balance<FakeCoin>(signer::address_of(u1)) == 2000 * 2 / 5, 0);
-
-        // 1 epochs later, further increase lock amount
-        timestamp::fast_forward_seconds(seconds_in_epoch<FakeCoin>());
-        let preview_balance = preview_balance_after_increase<FakeCoin>(@0xA, 1000, 0);
-        increase_lock_amount<FakeCoin>(u1, coin_test::mint_coin<FakeCoin>(vetoken, 1000));
-<<<<<<< HEAD
-=======
-        assert!(balance<FakeCoin>(signer::address_of(u1)) == preview_balance, 0);
->>>>>>> bfdfca5c
-        assert!(balance<FakeCoin>(signer::address_of(u1)) == 3000 * 1 / 5, 0); // 1 epoch left till unlock
-    }
-
-    #[test(aptos_framework = @aptos_framework, vetoken = @vetoken)]
-    #[expected_failure(abort_code = ERR_VETOKEN_ZERO_LOCK_AMOUNT)]
-    fun increase_lock_amount_zero_amount_err(aptos_framework: &signer, vetoken: &signer) acquires VeTokenInfo, VeTokenStore, VeTokenDelegations {
-        initialize_for_test(aptos_framework, vetoken, 1, 5);
-
-        let u1 = &account::create_account_for_test(@0xA);
-        register<FakeCoin>(u1);
-
-        // lock
-        lock(u1, coin_test::mint_coin<FakeCoin>(vetoken, 1000), 2);
-        assert!(balance<FakeCoin>(signer::address_of(u1)) == 1000 * 2 / 5, 0);
-
-        // invalid
-        increase_lock_amount<FakeCoin>(u1, coin::zero<FakeCoin>());
-    }
-
-    #[test(aptos_framework = @aptos_framework, vetoken = @vetoken)]
-<<<<<<< HEAD
-    fun increase_lock_amount_and_duration_ok(aptos_framework: &signer, vetoken: &signer) acquires VeTokenInfo, VeTokenStore, VeTokenDelegations {
-=======
-    fun increase_lock_amount_and_duration_and_preview_ok(aptos_framework: &signer, vetoken: &signer) acquires VeTokenInfo, VeTokenStore, VeTokenDelegations {
->>>>>>> bfdfca5c
-        initialize_for_test(aptos_framework, vetoken, 1, 5);
-
-        let u1 = &account::create_account_for_test(@0xA);
-        register<FakeCoin>(u1);
-
-        // lock
-<<<<<<< HEAD
-        lock(u1, coin_test::mint_coin<FakeCoin>(vetoken, 1000), 2);
-        assert!(balance<FakeCoin>(signer::address_of(u1)) == 1000 * 2 / 5, 0);
-
-        // double the amount and duration
-        increase_lock_amount_and_duration<FakeCoin>(u1, coin_test::mint_coin<FakeCoin>(vetoken, 1000), 1);
-=======
         let preview_balance = preview_balance_after_increase<FakeCoin>(@0xA, 1000, 2);
         lock(u1, coin_test::mint_coin<FakeCoin>(vetoken, 1000), 2);
         assert!(balance<FakeCoin>(signer::address_of(u1)) == preview_balance, 0);
         assert!(balance<FakeCoin>(signer::address_of(u1)) == 1000 * 2 / 5, 0);
 
+        // increase lock amount
+        let preview_balance = preview_balance_after_increase<FakeCoin>(@0xA, 1000, 0);
+        increase_lock_amount<FakeCoin>(u1, coin_test::mint_coin<FakeCoin>(vetoken, 1000));
+        assert!(balance<FakeCoin>(signer::address_of(u1)) == preview_balance, 0);
+
+        timestamp::fast_forward_seconds(seconds_in_epoch<FakeCoin>());
+        let preview_balance = preview_balance_after_increase<FakeCoin>(@0xA, 1000, 0);
+        increase_lock_amount<FakeCoin>(u1, coin_test::mint_coin<FakeCoin>(vetoken, 1000));
+        assert!(balance<FakeCoin>(signer::address_of(u1)) == preview_balance, 0);
+        assert!(balance<FakeCoin>(signer::address_of(u1)) == 3000 * 1 / 5, 0); // 1 epoch left till unlock
+    }
+
+    #[test(aptos_framework = @aptos_framework, vetoken = @vetoken)]
+    #[expected_failure(abort_code = ERR_VETOKEN_ZERO_LOCK_AMOUNT)]
+    fun increase_lock_amount_zero_amount_err(aptos_framework: &signer, vetoken: &signer) acquires VeTokenInfo, VeTokenStore, VeTokenDelegations {
+        initialize_for_test(aptos_framework, vetoken, 1, 5);
+
+        let u1 = &account::create_account_for_test(@0xA);
+        register<FakeCoin>(u1);
+
+        // lock
+        lock(u1, coin_test::mint_coin<FakeCoin>(vetoken, 1000), 2);
+        assert!(balance<FakeCoin>(signer::address_of(u1)) == 1000 * 2 / 5, 0);
+
+        // invalid
+        increase_lock_amount<FakeCoin>(u1, coin::zero<FakeCoin>());
+    }
+
+    #[test(aptos_framework = @aptos_framework, vetoken = @vetoken)]
+    fun increase_lock_amount_and_duration_and_preview_ok(aptos_framework: &signer, vetoken: &signer) acquires VeTokenInfo, VeTokenStore, VeTokenDelegations {
+        initialize_for_test(aptos_framework, vetoken, 1, 5);
+
+        let u1 = &account::create_account_for_test(@0xA);
+        register<FakeCoin>(u1);
+
+        // lock
+        let preview_balance = preview_balance_after_increase<FakeCoin>(@0xA, 1000, 2);
+        lock(u1, coin_test::mint_coin<FakeCoin>(vetoken, 1000), 2);
+        assert!(balance<FakeCoin>(signer::address_of(u1)) == preview_balance, 0);
+        assert!(balance<FakeCoin>(signer::address_of(u1)) == 1000 * 2 / 5, 0);
+
         // double the amount and duration
         let preview_balance = preview_balance_after_increase<FakeCoin>(@0xA, 1000, 1);
         increase_lock_amount_and_duration<FakeCoin>(u1, coin_test::mint_coin<FakeCoin>(vetoken, 1000), 1);
         assert!(balance<FakeCoin>(signer::address_of(u1)) == preview_balance, 0);
->>>>>>> bfdfca5c
         assert!(balance<FakeCoin>(signer::address_of(u1)) == 2000 * 3 / 5, 0);
     }
 
